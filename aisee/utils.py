import os
from pathlib import Path

import numpy as np
import pandas as pd
from PIL import Image


def check_single_label_data(data):
    """
    Check if the data has the structure needed for training on single_label task.

    Parameters
    ----------
    data : str or pandas.DataFrame
        Directory path or dataframe.
        For directory, it must contain subfolders with training ('train')
        and validation ('val') samples.
        For data frame, it must contain the path, label, and fold columns
        where the fold column indicates the 'train' and 'val' samples.
    """
    if isinstance(data, pd.DataFrame):
        if "fold" not in data.columns:
            raise KeyError(
                "Missing column 'fold' to indicate separation of train and val in the dataframe.",
            )

        for fold in ["train", "val"]:
            if fold not in data["fold"].unique():
                raise ValueError(
                    f"Missing  value '{fold}' in 'fold' column to indicate separation of train and val.",
                )

        if "label" in data.columns:
            train_labels = data[data.fold == "train"].label.unique()
            val_labels = data[data.fold == "val"].label.unique()
            train_labels.sort()
            val_labels.sort()
            if not np.array_equal(
                train_labels,
                val_labels,
            ):
                raise ValueError(
                    "Train and val classes mismatch, check for names or missing classes in column 'label'.",
                )
        else:
            raise KeyError("Missing column 'label' in dataframe.")

    elif isinstance(data, (str, Path)) and Path(data).is_dir():
        for fold in ["train", "val"]:
            if not Path(data, fold).is_dir():
                raise FileNotFoundError(
                    f"Missing '{fold}' folder in {data}, to indicate data for {fold}.",
                )
        classes = [
            next(os.walk(Path(data, set_)))[1] for set_ in ["train", "val"]
        ]

        if not set(classes[0]) == set(classes[1]):
            raise ValueError(
                "Train and val classes mismatch, check for names or missing classes in folders.",
            )
    else:
        raise ValueError("Data must be a string directory path or dataframe.")


def get_data_split(data, fold):
    """
    Split data for `train` or `val.

    Parameters
    ----------
    data : str or pandas.DataFrame
        Directory path or dataframe.
        For directory, it must contain subfolders with training ('train')
        and validation ('val') samples.
        For data frame, it must contain the path, label, and fold columns
        where the fold column indicates the 'train' and 'val' samples.

    fold : str, "train" or "val"
        Directory or data split to be selected.

    Returns
    -------
    d : pandas.DataFrame or str
        Dataframe split ('train' or 'val') if data=pandas.DataFrame
        path to the directory split ('train' or 'val') if data=str
    """
    if isinstance(data, pd.DataFrame):
        return data[data["fold"] == fold]
    if isinstance(data, (str, Path)):
        return Path(data, fold)
    raise ValueError("Data must be a string directory path or dataframe.")


def get_n_classes(data):
    """
    Get the number of classes.

    Parameters
    ----------
    data : str or pandas.DataFrame
        Directory path or dataframe.
        For directory, it must contain subfolders with training ('train')
        and validation ('val') samples.
        For data frame, it must contain the path, label, and fold columns
        where the fold column indicates the 'train' and 'val' samples.

    Returns
    -------
    n : int
        Number of classes.
    """
    check_single_label_data(data)

    if isinstance(data, pd.DataFrame):
        return data[data.fold == "train"].label.nunique()
    if isinstance(data, (str, Path)):
        return len(next(os.walk(Path(data, "train")))[1])
    return None


def get_n_classes_multilabel(df):
    """
    Get the number of classes in multilabel problems.

    Parameters
    ----------
    df : pandas.DataFrame
        Multilabel image dataframe. It must contain the path and fold columns where
        the fold column indicates the 'train' and 'val' samples. Also, it must
        include a column for each possible label.

    Returns
    -------
    n : int
        Number of classes.
    """
    check_multilabel_df(df)

    return df.drop(["path", "fold"], axis=1).shape[1]


def check_multilabel_df(df):
    """
    Check if the data has the structure needed for training on multi_label task.

    Parameters
    ----------
    data : pandas.DataFrame
        Multilabel image dataframe. It must contain the path and fold columns where
        the fold column indicates the 'train' and 'val' samples. Also, it must
        include a column for each possible label.
    """
    if "path" not in df.columns:
        raise KeyError("Missing column 'path' in the DataFrame.")

    df_only_labels = df.drop(["path", "fold"], axis=1, errors="ignore")
    non_numeric_columns = df_only_labels.select_dtypes(exclude=["number"]).columns

    if len(non_numeric_columns) > 0:
        raise TypeError(
            f"{non_numeric_columns} are non-numeric columns, check data type.",
        )

    if len(set(df_only_labels.columns)) < len(df_only_labels.columns):
        raise KeyError("At least one column name is repeated.")

    for col in df_only_labels.columns:
        if any(df_only_labels[col].isna()):
            raise ValueError(
                f"Column '{col}' contains NaN, values must be between 0 and 1.",
            )

        if df_only_labels[col].max() > 1:
            raise ValueError(
                f"Column '{col}' has values greater than 1, values must be between 0 and 1.",
            )

        if df_only_labels[col].min() < 0:
            raise ValueError(
                f"Column '{col}' has values less than 0, values must be between 0 and 1.",
            )


<<<<<<< HEAD
def check_metric(value, options, msg):
    if value not in options:
        raise ValueError(msg)
=======
def numpy_image_from_jpg(
        path: str,
        rgb: bool = True,
        resize: tuple[int, int] = None) -> np.ndarray:
    """
    Get numpy array from image path.

    Parameters
    ----------
    path : str
        Image path
    rgb : bool, default=True
        Convert the image to RGB, if it is not.
    resize: tuple[int, int], default=None
        Resize image.

    Returns
    -------
    n : np.ndarray
        Numerical representation of an image
    """
    image = Image.open(path)
    if image.mode != 'RGB' and rgb:
        image = image.convert(mode='RGB')
    if resize:
        image = image.resize(resize)
    return np.array(image, "uint8")
>>>>>>> 3b422335
<|MERGE_RESOLUTION|>--- conflicted
+++ resolved
@@ -182,12 +182,6 @@
                 f"Column '{col}' has values less than 0, values must be between 0 and 1.",
             )
 
-
-<<<<<<< HEAD
-def check_metric(value, options, msg):
-    if value not in options:
-        raise ValueError(msg)
-=======
 def numpy_image_from_jpg(
         path: str,
         rgb: bool = True,
@@ -215,4 +209,7 @@
     if resize:
         image = image.resize(resize)
     return np.array(image, "uint8")
->>>>>>> 3b422335
+
+def check_metric(value, options, msg):
+    if value not in options:
+        raise ValueError(msg)